# position: 1
PREFIX premis: <http://www.loc.gov/premis/rdf/v3/>
PREFIX schema: <https://schema.org/>
PREFIX dct: <http://purl.org/dc/terms/>
PREFIX haObj: <https://data.hetarchief.be/ns/object/> 
PREFIX haDes: <https://data.hetarchief.be/ns/description/> 
PREFIX haLicId: <https://data.hetarchief.be/id/license/>
PREFIX rel: <http://id.loc.gov/vocabulary/preservation/relationshipSubType/> 
PREFIX ebucore: <http://www.ebu.ch/metadata/ontologies/ebucore/ebucore#> 
prefix prov: <http://www.w3.org/ns/prov#>
prefix rdf: <http://www.w3.org/1999/02/22-rdf-syntax-ns#>
# EBUCore - the Dublin Core for media
PREFIX xsd: <http://www.w3.org/2001/XMLSchema#> # XML Schema Definition
PREFIX org: <http://www.w3.org/ns/org#>
PREFIX bf: <http://id.loc.gov/ontologies/bibframe/>
PREFIX skos: <http://www.w3.org/2004/02/skos/core#>
prefix edm: <http://www.europeana.eu/schemas/edm/>

SELECT DISTINCT
?id
?ebucore_has_mime_type
?edm_is_next_in_sequence
?premis_original_name
?premis_stored_at
?schema_duration
?schema_name
?schema_thumbnail_url
?created_at
?updated_at
WHERE {
    ?id a premis:File;
        schema:name ?schema_name ;
        premis:originalName ?premis_original_name;
        premis:storedAt/rdf:value ?premis_stored_at ;
        ebucore:hasMimeType ?ebucore_has_mime_type ;
        prov:wasDerivedFrom/schema:dateModified ?modified .
    
    FILTER (!isLiteral(?since) || ?modified >= ?since )

<<<<<<< HEAD
    {
      ?id a premis:File;
          schema:name ?schema_name ;
          premis:originalName ?premis_original_name;
          premis:storedAt/rdf:value ?premis_stored_at ;
          ebucore:hasMimeType ?ebucore_has_mime_type ;
          prov:wasDerivedFrom/schema:dateModified ?modified .
      
      FILTER (!isLiteral(?since) || ?modified >= ?since )

      FILTER (
        langMatches(lang(?schema_name), "nl") && 
        (?ebucore_has_mime_type IN ( "application/json", "video/mp4", "audio/mp4", "image/jpeg", "application/xml", "audio/mpeg", "audio/m4a", "image/jph" ))
      )

      FILTER (NOT EXISTS {
        ?id rel:isi/rel:rep/dct:format "image".
        } || EXISTS {
          ?id rel:isi/rel:rep/schema:license ?schema_license
          VALUES ?schema_license { 
          haLicId:VIAA-PUBLIEK-METADATA-LTD 
          haLicId:VIAA-PUBLIEK-METADATA-ALL
          haLicId:VIAA-PUBLIEK-CONTENT
          haLicId:BEZOEKERTOOL-METADATA-ALL
          haLicId:BEZOEKERTOOL-CONTENT 
          haLicId:VIAA-INTRA_CP-METADATA-ALL 
          haLicId:VIAA-INTRA_CP-CONTENT 
          haLicId:Publiek-Domein
          haLicId:COPYRIGHT-UNDETERMINED
          }
        })
      OPTIONAL {
        ?id edm:isNextInSequence ?edm_is_next_in_sequence 
      }
      OPTIONAL {
        ?id schema:thumbnailUrl ?schema_thumbnail_url;
      }
      OPTIONAL {
        ?id schema:duration ?schema_duration_res.
        BIND (xsd:double(?schema_duration_res) AS ?schema_duration)
      }
    } UNION {
      ?media_fragment ebucore:isMediaFragmentOf ?id.
      ?id a premis:File;
          schema:name ?schema_name ;
          premis:originalName ?premis_original_name;
          premis:storedAt/rdf:value ?premis_stored_at ;
          ebucore:hasMimeType ?ebucore_has_mime_type ;
          prov:wasDerivedFrom/schema:dateModified ?modified .

      FILTER (langMatches(lang(?schema_name), "nl"))

      # Do not include images
      FILTER NOT EXISTS {
        ?fragment rel:rep/dct:format "image"
      } 
      # Only include the right licenses
      FILTER EXISTS {
        ?fragment rel:rep/schema:license ?schema_license
        VALUES ?schema_license { 
=======
    FILTER (
      langMatches(lang(?schema_name), "nl") && 
      (?ebucore_has_mime_type IN ( "application/json", "video/mp4", "audio/mp4", "image/jpeg", "application/xml", "audio/mpeg", "audio/m4a", "image/jph" ))
    )

    FILTER EXISTS {
      ?id (rel:isi|ebucore:hasMediaFragment)/rel:rep/schema:license ?schema_license
      VALUES ?schema_license { 
>>>>>>> 71b46014
          haLicId:VIAA-PUBLIEK-METADATA-LTD 
          haLicId:VIAA-PUBLIEK-METADATA-ALL
          haLicId:VIAA-PUBLIEK-CONTENT
          haLicId:BEZOEKERTOOL-METADATA-ALL
          haLicId:BEZOEKERTOOL-CONTENT 
          haLicId:VIAA-INTRA_CP-METADATA-ALL 
          haLicId:VIAA-INTRA_CP-CONTENT 
          haLicId:Publiek-Domein
          haLicId:COPYRIGHT-UNDETERMINED
<<<<<<< HEAD
        }
      }

      OPTIONAL {
        ?id edm:isNextInSequence ?edm_is_next_in_sequence 
      }
      OPTIONAL {
        ?id schema:thumbnailUrl ?schema_thumbnail_url;
      }
      OPTIONAL {
        ?id schema:duration ?schema_duration_res.
        BIND (xsd:double(?schema_duration_res) AS ?schema_duration)
=======
>>>>>>> 71b46014
      }
    }

    OPTIONAL {
      ?id edm:isNextInSequence ?edm_is_next_in_sequence 
    }
    OPTIONAL {
      ?id schema:thumbnailUrl ?schema_thumbnail_url;
    }
    OPTIONAL {
      ?id schema:duration ?schema_duration_res.
      BIND (xsd:double(?schema_duration_res) AS ?schema_duration)
    }

}<|MERGE_RESOLUTION|>--- conflicted
+++ resolved
@@ -37,27 +37,19 @@
     
     FILTER (!isLiteral(?since) || ?modified >= ?since )
 
-<<<<<<< HEAD
-    {
-      ?id a premis:File;
-          schema:name ?schema_name ;
-          premis:originalName ?premis_original_name;
-          premis:storedAt/rdf:value ?premis_stored_at ;
-          ebucore:hasMimeType ?ebucore_has_mime_type ;
-          prov:wasDerivedFrom/schema:dateModified ?modified .
-      
-      FILTER (!isLiteral(?since) || ?modified >= ?since )
+    FILTER (
+      langMatches(lang(?schema_name), "nl") && 
+      (?ebucore_has_mime_type IN ( "application/json", "video/mp4", "audio/mp4", "image/jpeg", "application/xml", "audio/mpeg", "audio/m4a", "image/jph" ))
+    )
 
-      FILTER (
-        langMatches(lang(?schema_name), "nl") && 
-        (?ebucore_has_mime_type IN ( "application/json", "video/mp4", "audio/mp4", "image/jpeg", "application/xml", "audio/mpeg", "audio/m4a", "image/jph" ))
-      )
+    # Do not include images
+    FILTER NOT EXISTS {
+        ?id (rel:isi|ebucore:hasMediaFragment)/rel:rep/dct:format "image"
+    } 
 
-      FILTER (NOT EXISTS {
-        ?id rel:isi/rel:rep/dct:format "image".
-        } || EXISTS {
-          ?id rel:isi/rel:rep/schema:license ?schema_license
-          VALUES ?schema_license { 
+    FILTER EXISTS {
+      ?id (rel:isi|ebucore:hasMediaFragment)/rel:rep/schema:license ?schema_license
+      VALUES ?schema_license { 
           haLicId:VIAA-PUBLIEK-METADATA-LTD 
           haLicId:VIAA-PUBLIEK-METADATA-ALL
           haLicId:VIAA-PUBLIEK-CONTENT
@@ -67,71 +59,6 @@
           haLicId:VIAA-INTRA_CP-CONTENT 
           haLicId:Publiek-Domein
           haLicId:COPYRIGHT-UNDETERMINED
-          }
-        })
-      OPTIONAL {
-        ?id edm:isNextInSequence ?edm_is_next_in_sequence 
-      }
-      OPTIONAL {
-        ?id schema:thumbnailUrl ?schema_thumbnail_url;
-      }
-      OPTIONAL {
-        ?id schema:duration ?schema_duration_res.
-        BIND (xsd:double(?schema_duration_res) AS ?schema_duration)
-      }
-    } UNION {
-      ?media_fragment ebucore:isMediaFragmentOf ?id.
-      ?id a premis:File;
-          schema:name ?schema_name ;
-          premis:originalName ?premis_original_name;
-          premis:storedAt/rdf:value ?premis_stored_at ;
-          ebucore:hasMimeType ?ebucore_has_mime_type ;
-          prov:wasDerivedFrom/schema:dateModified ?modified .
-
-      FILTER (langMatches(lang(?schema_name), "nl"))
-
-      # Do not include images
-      FILTER NOT EXISTS {
-        ?fragment rel:rep/dct:format "image"
-      } 
-      # Only include the right licenses
-      FILTER EXISTS {
-        ?fragment rel:rep/schema:license ?schema_license
-        VALUES ?schema_license { 
-=======
-    FILTER (
-      langMatches(lang(?schema_name), "nl") && 
-      (?ebucore_has_mime_type IN ( "application/json", "video/mp4", "audio/mp4", "image/jpeg", "application/xml", "audio/mpeg", "audio/m4a", "image/jph" ))
-    )
-
-    FILTER EXISTS {
-      ?id (rel:isi|ebucore:hasMediaFragment)/rel:rep/schema:license ?schema_license
-      VALUES ?schema_license { 
->>>>>>> 71b46014
-          haLicId:VIAA-PUBLIEK-METADATA-LTD 
-          haLicId:VIAA-PUBLIEK-METADATA-ALL
-          haLicId:VIAA-PUBLIEK-CONTENT
-          haLicId:BEZOEKERTOOL-METADATA-ALL
-          haLicId:BEZOEKERTOOL-CONTENT 
-          haLicId:VIAA-INTRA_CP-METADATA-ALL 
-          haLicId:VIAA-INTRA_CP-CONTENT 
-          haLicId:Publiek-Domein
-          haLicId:COPYRIGHT-UNDETERMINED
-<<<<<<< HEAD
-        }
-      }
-
-      OPTIONAL {
-        ?id edm:isNextInSequence ?edm_is_next_in_sequence 
-      }
-      OPTIONAL {
-        ?id schema:thumbnailUrl ?schema_thumbnail_url;
-      }
-      OPTIONAL {
-        ?id schema:duration ?schema_duration_res.
-        BIND (xsd:double(?schema_duration_res) AS ?schema_duration)
-=======
->>>>>>> 71b46014
       }
     }
 
