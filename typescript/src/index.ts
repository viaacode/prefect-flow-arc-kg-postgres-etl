import App from '@triply/triplydb'
import { Account } from '@triply/triplydb/Account.js'
import { AddQueryOptions } from '@triply/triplydb/commonAccountFunctions.js'
import Graph from '@triply/triplydb/Graph.js'
import { readdir, readFile } from 'fs/promises'
import { join, extname, parse } from 'path'
import Dataset from '@triply/triplydb/Dataset.js'
import {
    BATCH_SIZE, RECORD_LIMIT, QUERY_PATH,
    ACCOUNT, DATASET, DESTINATION_DATASET, DESTINATION_GRAPH, TOKEN,
    SINCE,
    GRAPH_BASE,
    SKIP_SQUASH,
    SKIP_VIEW,
    SKIP_CLEANUP,
<<<<<<< HEAD
    RECORD_OFFSET
=======
>>>>>>> b7607525
} from './configuration.js'
import { logInfo, logError, logDebug, msToTime, logWarning, stats } from './util.js'
import './debug.js'
import { DepGraph } from 'dependency-graph'
import { TableNode, TableInfo, Destination, GraphInfo } from './types.js'
import { closeConnectionPool, createTempTable, getTableColumns, getDependentTables, getTablePrimaryKeys, dropTable, upsertTable, processDeletes, batchInsertUsingCopy } from './database.js'
import { performance } from 'perf_hooks'
<<<<<<< HEAD
import { RecordContructor } from './stream.js'
=======
import { createGunzip } from 'zlib'
import { createReadStream } from 'fs'
import { rm } from 'fs/promises'
import { StreamParser } from 'n3'
>>>>>>> b7607525

const tableIndex = new DepGraph<TableNode>()

async function addQuery(account: Account, queryName: string, params: AddQueryOptions) {
    try {
        const query = await account.getQuery(queryName)
        await query.delete()
        logInfo(`Query ${queryName} deleted.\n`)
    } catch (err) {
        logInfo(`Query ${queryName} does not exist.\n`)
    }
    return account.addQuery(queryName, params)
}

async function addJobQueries(account: Account, source: Dataset) {
    const files = (await readdir(QUERY_PATH))
        // Only use sparql files
        .filter(f => extname(f) === '.sparql')

    const queries = []
    for (const file of files) {
        const filePath = join(QUERY_PATH, file)
        const queryString = await readFile(filePath, 'utf8')
        const queryName = parse(filePath).name

        const params: AddQueryOptions = {
            dataset: source,
            queryString,
            serviceType: 'speedy',
            output: 'response',
            variables: [
                {
                    name: 'since',
                    required: false,
                    termType: 'Literal',
                    datatype: 'http://www.w3.org/2001/XMLSchema#dateTime',
                }
            ]
        }

        const query = await addQuery(account, queryName, params)
        queries.push(query)
    }
    return queries
}

async function createTableNode(tableName: string): Promise<TableNode> {
    const tableInfo = new TableInfo(tableName)
    const tableNode = {
        tableInfo,
        tempTable: await createTempTable(tableInfo),
        // Get the actual columns from the database
        columns: await getTableColumns(tableInfo),
        // Get dependent tables from the database
        dependencies: await getDependentTables(tableInfo),
        // Get primary keys
        primaryKeys: await getTablePrimaryKeys(tableInfo)
    }
    tableIndex.addNode(tableName, tableNode)
    return tableNode
}


async function processBatch(tableName: string, batch: Array<Record<string, string>>) {
    // Get table information from the table index, or create a temp table if not exists
    const tableNode = tableIndex.hasNode(tableName) ? tableIndex.getNodeData(tableName) : await createTableNode(tableName)
    // Copy the batch to database
    const start = performance.now()
    await batchInsertUsingCopy(tableNode, batch)
    // Freeze the current recordIndex in processedRecordIndex
    stats.processedRecordIndex = stats.recordIndex

    logDebug(`Batch #${stats.processedBatches} (${batch.length} records; ${stats.statementIndex} of ${stats.numberOfStatements} statements) for ${tableNode.tableInfo} inserted using ${tableNode.tempTable} (${msToTime(performance.now() - start)})!`)
}

// Process each record and add it to the appropriate batch
async function processRecord(
    record: Record<string, string>,
    tableName: string,
    batches: { [tableName: string]: Array<Record<string, string>> }
): Promise<Record<string, string>[] | undefined> {
    // If parts are missing, do nothing
    if (!record || !tableName) return
    // Init batch for table if it does not exist yet
    if (!batches[tableName]) {
        batches[tableName] = []
    }
    // Add records to table batch
    batches[tableName].push(record)
    return batches[tableName]
}

<<<<<<< HEAD
// Main function to parse and process the gzipped TriG file from a URL
async function processGraph(graph: Graph, recordOffset: number = 0, recordLimit?: number | null) {
=======
async function processGraph(graph: Graph, recordLimit?: number | null) {
>>>>>>> b7607525
    // Retrieve total number of triples
    const { numberOfStatements } = await graph.getInfo()
    stats.numberOfStatements = numberOfStatements
    // Retrieve the graph as a stream of RDFjs objects
<<<<<<< HEAD
    const quadStream = await graph.toStream('rdf-js')

=======
    logInfo(`Downloading graph of ${numberOfStatements} statements.`)
    const startDownload = performance.now()
    //await rm("graph.ttl.gz", { force: true })
    //await graph.toFile("graph.ttl.gz", { compressed: true })
    logInfo(`Download complete in ${msToTime(performance.now() - startDownload)}. Start parsing as stream.`)

    const quadStream = createReadStream("graph.ttl.gz").pipe(createGunzip()).pipe(new StreamParser())
>>>>>>> b7607525
    // Wrap stream processing in a promise so we can use a simple async/await
    return new Promise<void>((resolve, reject) => {

        // Init the batch cache
        const batches: { [tableName: string]: Record<string, string>[] } = {}

        // Init record Stream
        const recordStream = quadStream.pipe(new RecordContructor())
        // Process the stream
        const startGraph = performance.now()
<<<<<<< HEAD
        recordStream
            .on('warning', ({ message, language, subject }) => logWarning(message, language, subject))
            .on('data', async (record: Record<string, string>) => {
                if (stats.recordIndex >= recordOffset) {
                    try {
                        // Pause the stream so it does not prevent async processRecord function from executing
                        recordStream.pause()
                        // Add the current record to the table batch
                        const currentTableName = record['tableName']
                        // If the property can't be deleted fail with an error.
                        if (!delete record['tableName']) { throw new Error() }

                        const batch = await processRecord(record, currentTableName, batches)

                        const progress = stats.getProgress()
                        if (progress % 5 === 0) {
                            const timeLeft = msToTime(Math.round(((100 - progress) * (performance.now() - startGraph)) / progress))
                            logInfo(`Processed ${stats.recordIndex} records (record offset: ${recordOffset}; ${Math.round(progress)}% of graph; est. time remaining: ${timeLeft}).`)
=======
        quadStream
            .on('data', async (quad: Quad) => {
                // Deconstruct the RDF terms to simple JS variables
                const subject = quad.subject.value
                const predicate = quad.predicate.value
                let object = quad.object.value
                let language
                // Convert literal to primitive
                if (quad.object.termType === "Literal") {
                    language = quad.object.language
                    // Turn literals to JS primitives, but convert duration to seconds first
                    object = quad.object.datatype.value === XSD_DURATION ? toSeconds(parseDuration(object)) : fromRdf(quad.object)
                }

                // If the subject changes, create a new record
                if (subject !== currentSubject) {
                    // Process the current record if there is one
                    if (currentSubject !== null && Object.keys(currentRecord).length > 0 && currentTableName !== null) {
                        try {
                            // Pause the stream so it does not prevent async processRecord function from executing
                            quadStream.pause()
                            // Add the current record to the table batch
                            const batch = await processRecord(currentSubject, currentRecord, currentTableName, batches)

                            const progress = stats.getProgress()
                            if (progress % 5 === 0) {
                                const timeLeft = msToTime(Math.round(((100 - progress) * (performance.now() - startGraph)) / progress))
                                logInfo(`Processed ${stats.recordIndex} records (${Math.round(progress)}% of graph; est. time remaining: ${timeLeft}).`)
                            }

                            // If the maximum batch size is reached for this table, process it
                            if (batch && batch.length >= BATCH_SIZE) {
                                // Attempt to process batch
                                await processBatch(currentTableName, batch)

                                // empty table batch when it's processed
                                batches[currentTableName] = []

                                // Freeze the current recordIndex in processedRecordIndex
                                stats.processedRecordIndex = stats.recordIndex
                            }
                        } catch (err) {
                            logError('Error while processing record or batch', err)
                        }
                        finally {
                            // Resume the stream after the async function is done, also when failed.
                            quadStream.resume()
>>>>>>> b7607525
                        }

                        // If the maximum batch size is reached for this table, process it
                        if (batch && batch.length >= BATCH_SIZE) {
                            // Attempt to process batch
                            await processBatch(currentTableName, batch)

                            // empty table batch when it's processed
                            batches[currentTableName] = []
                        }
                    } catch (err) {
                        logError('Error while processing record or batch', err)
                    }
                    finally {
                        // Resume the stream after the async function is done, also when failed.
                        recordStream.resume()
                    }
                }

                // If a set record limit is reached, stop the RDF stream
                if (recordLimit && stats.recordIndex > recordLimit) {
                    quadStream.destroy()
                    return recordStream.destroy()
                }

                // Increment the number of processed records
                stats.recordIndex++
                stats.statementIndex = recordStream.quadIndex
            })
            .on('end', async () => {
                // Insert any remaining batches
                for (const tableName in batches) {
                    if (batches[tableName].length) {
                        await processBatch(tableName, batches[tableName])
                    }
                }

                logInfo(`Stream ended: ${stats.recordIndex} records processed.`)
                // stream has been completely processed, resolve the promise.
                resolve()
            })
            .on('error', (err: Error) => {
                logError('Error during parsing or processing', err)
                reject(err)
            })
    })
}

async function cleanup() {
    const { destination } = await getInfo()
    // Clear graphs
    logInfo(`- Clearing graphs in dataset ${destination.dataset.slug}`)
    await destination.dataset.clear("graphs")
    // Clear temp tables
    for (const tableName of tableIndex.overallOrder()) {
        const tableNode = tableIndex.getNodeData(tableName)
        logInfo(`- Dropping ${tableNode.tempTable}`)
        // drop temp table when done
        await dropTable(tableNode.tempTable)
    }
}

async function getInfo(): Promise<GraphInfo> {
    const triply = App.get({ token: TOKEN })

    const account = await triply.getAccount(ACCOUNT)
    // TODO: create dataset if not exists
    const dataset = await account.getDataset(DATASET)
    const destination: Destination = {
        dataset: await account.getDataset(DESTINATION_DATASET),
        graph: GRAPH_BASE + DESTINATION_GRAPH
    }
    return { account, dataset, destination }
}

// Main execution function
async function main() {
    logInfo(`Starting sync from ${DATASET} to ${DESTINATION_DATASET} (${DESTINATION_GRAPH})`)
    let { account, dataset, destination } = await getInfo()

    logInfo(`--- Syncing ${DATASET} to graph ${destination.graph} of ${DESTINATION_DATASET} ---`)
    let start: number
    if (!SKIP_VIEW) {
        if (!SKIP_SQUASH) {
            logInfo('--- Step 0: Squash graphs ---')
            start = performance.now()
            const graphName = GRAPH_BASE + DATASET

            await destination.dataset.clear("graphs")
            logInfo(`Cleared graphs of dataset ${DESTINATION_DATASET}.`)

            const params: AddQueryOptions = {
                dataset,
                queryString: 'CONSTRUCT WHERE { ?s ?p ?o }',
                serviceType: 'speedy',
                output: 'response',
            }
            const query = await addQuery(account, 'squash-graphs', params)
            logInfo(`Starting pipeline for ${query.slug} to ${graphName}.`)
            await query.runPipeline({
                onProgress: progress => logInfo(`Pipeline ${query.slug}: ${Math.round(progress.progress * 100)}% complete.`),
                destination: {
                    dataset: destination.dataset,
                    graph: graphName
                }
            })
            dataset = destination.dataset
            logInfo(`Squash graphs completed (${msToTime(performance.now() - start)}).`)
        } else {
            logInfo('--- Skipping squash graphs ---')
        }

        logInfo('--- Step 1: Construct view ---')
        start = performance.now()

        const queries = await addJobQueries(account, SKIP_SQUASH ? destination.dataset : dataset)

        logInfo(`Deleting destination graph ${destination.graph}.`)

        try {
            const g = await destination.dataset.getGraph(destination.graph)
            await g.delete()
        } catch (err) {
            logInfo(`Graph ${destination.graph} does not exist.\n`)
        }

        logInfo(`Starting pipelines for ${queries.map(q => q.slug)} to ${destination.graph}.`)
        await account.runPipeline({
            destination,
            onProgress: progress => logInfo(`Pipeline ${queries.map(q => q.slug)}: ${Math.round(progress.progress * 100)}% complete.`),
            queries: queries.map(q => ({
                query: q,
                // TODO report bug on 'less than one property`
                ...SINCE ? {
                    variables: {
                        since: SINCE
                    }
                } : {}
            })),
        })
        logInfo(`View construction completed (${msToTime(performance.now() - start)}).`)
    } else {
        logInfo('--- Skipping view construction ---')
    }

    // Parse and process the gzipped TriG file from the URL
    logInfo('--- Step 2: load temporary tables --')
    start = performance.now()

    // Get destination graph and process
    const graph = await destination.dataset.getGraph(destination.graph)

    await processGraph(graph, RECORD_LIMIT)
    logInfo(`Loading completed (${msToTime(performance.now() - start)}).`)

    logInfo('--- Step 3: upsert tables --')
    start = performance.now()

    // Resolve dependencies to table graph
    tableIndex.entryNodes().forEach(tableName => {
        const node = tableIndex.getNodeData(tableName)
        node.dependencies.forEach(dependency => {
            tableIndex.addDependency(tableName, `${dependency.schema}.${dependency.name}`)
        })
    })


    // Upsert tables in the right order
    const tables = tableIndex.overallOrder()
    logInfo(`Upserting tables in order ${tables.join(', ')}.`)
    for (const tableName of tableIndex.overallOrder()) {
        const tableNode = tableIndex.getNodeData(tableName)
        // upsert records from temp table into table; truncate tables if full sync
        await upsertTable(tableNode, !SINCE)
        // drop temp table when done
        await dropTable(tableNode.tempTable)
    }
    logInfo(`Upserting completed (${msToTime(performance.now() - start)}).`)


    if (SINCE) {
        logInfo('--- Step 4: Perform deletes --')
        start = performance.now()
        await processDeletes()
        logInfo(`Deletes completed (${msToTime(performance.now() - start)}).`)
    } else {
        logInfo('--- Skipping deletes because full sync ---')
    }

    if (!SKIP_CLEANUP) {
        logInfo('--- Step 5: Graph cleanup --')
        start = performance.now()
        await cleanup()

        logInfo(`Cleanup completed (${msToTime(performance.now() - start)}).`)
    } else {
        logInfo('--- Skipping graph cleanup ---')
    }

    logInfo('--- Sync done. --')
}

main().catch(async err => {
    logError('Error in main function', err)
    if (!SKIP_CLEANUP) {
        logInfo('--- Graph and table cleanup because of error --')
        await cleanup()
    } else {
        logInfo('--- Skipping graph cleanup ---')
    }
    process.exit(1)
}).finally(async () => {
    logDebug('Closing connection pool')
    await closeConnectionPool()
})

// Disaster handling
process.on('SIGTERM', signal => {
    logError(`Process ${process.pid} received a SIGTERM signal`, signal)
    process.exit(1)
})

process.on('SIGINT', signal => {
    logError(`Process ${process.pid} has been interrupted`, signal)
    process.exit(1)
})

process.on('uncaughtException', err => {
    logError('Uncaught Exception', err, err.stack)
    process.exit(1)
})

process.on('unhandledRejection', (reason, promise) => {
    logError(`Unhandled rejection at ${promise}`, reason)
    process.exit(1)
})<|MERGE_RESOLUTION|>--- conflicted
+++ resolved
@@ -6,17 +6,13 @@
 import { join, extname, parse } from 'path'
 import Dataset from '@triply/triplydb/Dataset.js'
 import {
-    BATCH_SIZE, RECORD_LIMIT, QUERY_PATH,
+    RECORD_LIMIT, QUERY_PATH,
     ACCOUNT, DATASET, DESTINATION_DATASET, DESTINATION_GRAPH, TOKEN,
     SINCE,
     GRAPH_BASE,
     SKIP_SQUASH,
     SKIP_VIEW,
     SKIP_CLEANUP,
-<<<<<<< HEAD
-    RECORD_OFFSET
-=======
->>>>>>> b7607525
 } from './configuration.js'
 import { logInfo, logError, logDebug, msToTime, logWarning, stats } from './util.js'
 import './debug.js'
@@ -24,14 +20,13 @@
 import { TableNode, TableInfo, Destination, GraphInfo } from './types.js'
 import { closeConnectionPool, createTempTable, getTableColumns, getDependentTables, getTablePrimaryKeys, dropTable, upsertTable, processDeletes, batchInsertUsingCopy } from './database.js'
 import { performance } from 'perf_hooks'
-<<<<<<< HEAD
-import { RecordContructor } from './stream.js'
-=======
+import { Batch, RecordBatcher, RecordContructor } from './stream.js'
 import { createGunzip } from 'zlib'
 import { createReadStream } from 'fs'
 import { rm } from 'fs/promises'
 import { StreamParser } from 'n3'
->>>>>>> b7607525
+import { Writable } from 'stream'
+import { pipeline } from 'stream/promises'
 
 const tableIndex = new DepGraph<TableNode>()
 
@@ -94,182 +89,82 @@
     return tableNode
 }
 
-
-async function processBatch(tableName: string, batch: Array<Record<string, string>>) {
-    // Get table information from the table index, or create a temp table if not exists
-    const tableNode = tableIndex.hasNode(tableName) ? tableIndex.getNodeData(tableName) : await createTableNode(tableName)
-    // Copy the batch to database
-    const start = performance.now()
-    await batchInsertUsingCopy(tableNode, batch)
-    // Freeze the current recordIndex in processedRecordIndex
-    stats.processedRecordIndex = stats.recordIndex
-
-    logDebug(`Batch #${stats.processedBatches} (${batch.length} records; ${stats.statementIndex} of ${stats.numberOfStatements} statements) for ${tableNode.tableInfo} inserted using ${tableNode.tempTable} (${msToTime(performance.now() - start)})!`)
-}
-
-// Process each record and add it to the appropriate batch
-async function processRecord(
-    record: Record<string, string>,
-    tableName: string,
-    batches: { [tableName: string]: Array<Record<string, string>> }
-): Promise<Record<string, string>[] | undefined> {
-    // If parts are missing, do nothing
-    if (!record || !tableName) return
-    // Init batch for table if it does not exist yet
-    if (!batches[tableName]) {
-        batches[tableName] = []
-    }
-    // Add records to table batch
-    batches[tableName].push(record)
-    return batches[tableName]
-}
-
-<<<<<<< HEAD
-// Main function to parse and process the gzipped TriG file from a URL
-async function processGraph(graph: Graph, recordOffset: number = 0, recordLimit?: number | null) {
-=======
-async function processGraph(graph: Graph, recordLimit?: number | null) {
->>>>>>> b7607525
+async function processGraph(graph: Graph, recordLimit?: number) {
     // Retrieve total number of triples
     const { numberOfStatements } = await graph.getInfo()
     stats.numberOfStatements = numberOfStatements
     // Retrieve the graph as a stream of RDFjs objects
-<<<<<<< HEAD
-    const quadStream = await graph.toStream('rdf-js')
-
-=======
+    //const quadStream = await graph.toStream('rdf-js')
+    
     logInfo(`Downloading graph of ${numberOfStatements} statements.`)
     const startDownload = performance.now()
-    //await rm("graph.ttl.gz", { force: true })
-    //await graph.toFile("graph.ttl.gz", { compressed: true })
+    await rm("graph.ttl.gz", { force: true })
+    await graph.toFile("graph.ttl.gz", { compressed: true })
     logInfo(`Download complete in ${msToTime(performance.now() - startDownload)}. Start parsing as stream.`)
 
-    const quadStream = createReadStream("graph.ttl.gz").pipe(createGunzip()).pipe(new StreamParser())
->>>>>>> b7607525
-    // Wrap stream processing in a promise so we can use a simple async/await
-    return new Promise<void>((resolve, reject) => {
-
-        // Init the batch cache
-        const batches: { [tableName: string]: Record<string, string>[] } = {}
-
-        // Init record Stream
-        const recordStream = quadStream.pipe(new RecordContructor())
-        // Process the stream
-        const startGraph = performance.now()
-<<<<<<< HEAD
-        recordStream
-            .on('warning', ({ message, language, subject }) => logWarning(message, language, subject))
-            .on('data', async (record: Record<string, string>) => {
-                if (stats.recordIndex >= recordOffset) {
-                    try {
-                        // Pause the stream so it does not prevent async processRecord function from executing
-                        recordStream.pause()
-                        // Add the current record to the table batch
-                        const currentTableName = record['tableName']
-                        // If the property can't be deleted fail with an error.
-                        if (!delete record['tableName']) { throw new Error() }
-
-                        const batch = await processRecord(record, currentTableName, batches)
-
-                        const progress = stats.getProgress()
-                        if (progress % 5 === 0) {
-                            const timeLeft = msToTime(Math.round(((100 - progress) * (performance.now() - startGraph)) / progress))
-                            logInfo(`Processed ${stats.recordIndex} records (record offset: ${recordOffset}; ${Math.round(progress)}% of graph; est. time remaining: ${timeLeft}).`)
-=======
-        quadStream
-            .on('data', async (quad: Quad) => {
-                // Deconstruct the RDF terms to simple JS variables
-                const subject = quad.subject.value
-                const predicate = quad.predicate.value
-                let object = quad.object.value
-                let language
-                // Convert literal to primitive
-                if (quad.object.termType === "Literal") {
-                    language = quad.object.language
-                    // Turn literals to JS primitives, but convert duration to seconds first
-                    object = quad.object.datatype.value === XSD_DURATION ? toSeconds(parseDuration(object)) : fromRdf(quad.object)
+    const fileStream = createReadStream("graph.ttl.gz")
+
+    // Process the stream
+    const startGraph = performance.now()
+
+    // Init components
+    const recordConstructor = new RecordContructor(0,recordLimit).on('warning', ({ message, language, subject }) => logWarning(message, language, subject))
+    const batcher = new RecordBatcher()
+
+    function BatchConsumer(): Writable {
+        const writer = new Writable({ objectMode: true })
+        writer._write = async (batch: Batch, _encoding, done) => {
+            try {
+                // Pause the stream so it does not prevent async processRecord function from executing
+                fileStream.pause()
+                
+                // Get table information from the table index, or create a temp table if not exists
+                const tableNode = tableIndex.hasNode(batch.tableName) ? tableIndex.getNodeData(batch.tableName) : await createTableNode(batch.tableName)
+                // Copy the batch to database
+                const start = performance.now()
+                await batchInsertUsingCopy(tableNode, batch.records)
+                logDebug(`Batch #${batcher.batchIndex} (${batch.length} records; ${recordConstructor.statementIndex} of ${numberOfStatements} statements) for ${tableNode.tableInfo} inserted using ${tableNode.tempTable} (${msToTime(performance.now() - start)})!`)
+
+                // Update stats
+                stats.processedBatches = batcher.batchIndex
+                stats.statementIndex = recordConstructor.statementIndex
+                stats.processedRecordIndex = recordConstructor.recordIndex
+
+                const progress = stats.numberOfStatements > 0 ? (stats.statementIndex / stats.numberOfStatements) * 100 : -1
+                if (progress % 5 === 0) {
+                    const timeLeft = msToTime(Math.round(((100 - progress) * (performance.now() - startGraph)) / progress))
+                    logInfo(`Processed ${stats.processedRecordIndex} records (${Math.round(progress)}% of graph; est. time remaining: ${timeLeft}).`)
                 }
 
-                // If the subject changes, create a new record
-                if (subject !== currentSubject) {
-                    // Process the current record if there is one
-                    if (currentSubject !== null && Object.keys(currentRecord).length > 0 && currentTableName !== null) {
-                        try {
-                            // Pause the stream so it does not prevent async processRecord function from executing
-                            quadStream.pause()
-                            // Add the current record to the table batch
-                            const batch = await processRecord(currentSubject, currentRecord, currentTableName, batches)
-
-                            const progress = stats.getProgress()
-                            if (progress % 5 === 0) {
-                                const timeLeft = msToTime(Math.round(((100 - progress) * (performance.now() - startGraph)) / progress))
-                                logInfo(`Processed ${stats.recordIndex} records (${Math.round(progress)}% of graph; est. time remaining: ${timeLeft}).`)
-                            }
-
-                            // If the maximum batch size is reached for this table, process it
-                            if (batch && batch.length >= BATCH_SIZE) {
-                                // Attempt to process batch
-                                await processBatch(currentTableName, batch)
-
-                                // empty table batch when it's processed
-                                batches[currentTableName] = []
-
-                                // Freeze the current recordIndex in processedRecordIndex
-                                stats.processedRecordIndex = stats.recordIndex
-                            }
-                        } catch (err) {
-                            logError('Error while processing record or batch', err)
-                        }
-                        finally {
-                            // Resume the stream after the async function is done, also when failed.
-                            quadStream.resume()
->>>>>>> b7607525
-                        }
-
-                        // If the maximum batch size is reached for this table, process it
-                        if (batch && batch.length >= BATCH_SIZE) {
-                            // Attempt to process batch
-                            await processBatch(currentTableName, batch)
-
-                            // empty table batch when it's processed
-                            batches[currentTableName] = []
-                        }
-                    } catch (err) {
-                        logError('Error while processing record or batch', err)
-                    }
-                    finally {
-                        // Resume the stream after the async function is done, also when failed.
-                        recordStream.resume()
-                    }
-                }
-
-                // If a set record limit is reached, stop the RDF stream
-                if (recordLimit && stats.recordIndex > recordLimit) {
-                    quadStream.destroy()
-                    return recordStream.destroy()
-                }
-
-                // Increment the number of processed records
-                stats.recordIndex++
-                stats.statementIndex = recordStream.quadIndex
-            })
-            .on('end', async () => {
-                // Insert any remaining batches
-                for (const tableName in batches) {
-                    if (batches[tableName].length) {
-                        await processBatch(tableName, batches[tableName])
-                    }
-                }
-
-                logInfo(`Stream ended: ${stats.recordIndex} records processed.`)
-                // stream has been completely processed, resolve the promise.
-                resolve()
-            })
-            .on('error', (err: Error) => {
-                logError('Error during parsing or processing', err)
-                reject(err)
-            })
-    })
+            } catch (err) {
+                logError('Error while processing record or batch', err)
+            }
+            finally {
+                // Resume the stream after the async function is done, also when failed.
+                fileStream.resume()
+                done()
+            }
+
+        }
+        return writer
+    }
+
+    // Init record Stream
+    try {
+        await pipeline(
+            fileStream,
+            createGunzip(), // Unzip
+            new StreamParser(), // Turn into quads
+            recordConstructor, // Turn into records
+            batcher, // Turn into batches
+            BatchConsumer())
+
+        logInfo(`Load pipeline completed ended: ${stats.recordIndex} records processed.`)
+        // stream has been completely processed, resolve the promise.
+    } catch (err) {
+        logError('Error during parsing or processing', err)
+        throw err
+    }
 }
 
 async function cleanup() {
